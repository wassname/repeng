--- conflicted
+++ resolved
@@ -201,17 +201,6 @@
         model = model.model
 
     target_suffixes = [
-<<<<<<< HEAD
-    'model.layers',  # mistral, gemma, qwen,...
-    'model.transformer.h' # gpt-2
-    ]
-    for suffix in target_suffixes:
-        candidates = [v for k,v in model.named_modules() if k.endswith(suffix)]
-        if len(candidates)==1:
-            return candidates[0]
-
-    raise ValueError(f"don't know how to get layer list for {type(model)}")
-=======
         "repeng_layers",  # override
         "model.layers",  # llama, mistral, gemma, qwen, ...
         "transformer.h",  # gpt-2
@@ -227,5 +216,4 @@
 
     raise ValueError(
         f"don't know how to get layer list for {type(model)}! try assigning `model.repeng_layers = ...` to override this search."
-    )
->>>>>>> 0ba7196d
+    )