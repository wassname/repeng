import dataclasses
import os
import typing
import warnings
from typing import Literal
import gguf
import numpy as np
from sklearn.decomposition import PCA
import torch
from transformers import PreTrainedModel, PreTrainedTokenizerBase
import tqdm

from .control import ControlModel, model_layer_list
from .saes import Sae


@dataclasses.dataclass
class DatasetEntry:
    positive: str
    negative: str


@dataclasses.dataclass
class ControlVector:
    model_type: str
    directions: dict[int, np.ndarray]

    @classmethod
    def train(
        cls,
        model: "PreTrainedModel | ControlModel",
        tokenizer: PreTrainedTokenizerBase,
        dataset: list[DatasetEntry],
        **kwargs,
    ) -> "ControlVector":
        """
        Train a ControlVector for a given model and tokenizer using the provided dataset.

        Args:
            model (PreTrainedModel | ControlModel): The model to train against.
            tokenizer (PreTrainedTokenizerBase): The tokenizer to tokenize the dataset.
            dataset (list[DatasetEntry]): The dataset used for training.
            **kwargs: Additional keyword arguments.
                batch_size (int, optional): The maximum batch size for training.
                    Defaults to 32. Try reducing this if you're running out of memory.
                method (str, optional): The training method to use. Can be either
                    "pca_diff" or "pca_center". Defaults to "pca_diff".
                compute_hiddens (Callable, optional): Override hidden state computation.
                    See signature of `read_representations`.
                transform_hiddens (Callable, optional): Transform the hidden states after
                    they are computed. See signature of `read_representations`.

        Returns:
            ControlVector: The trained vector.
        """
        with torch.inference_mode():
            dirs = read_representations(
                model,
                tokenizer,
                dataset,
                **kwargs,
            )
        return cls(model_type=model.config.model_type, directions=dirs)

    @classmethod
    def train_with_sae(
        cls,
        model: "PreTrainedModel | ControlModel",
        tokenizer: PreTrainedTokenizerBase,
        sae: Sae,
        dataset: list[DatasetEntry],
        *,
        decode: bool = True,
        method: typing.Literal["pca_diff", "pca_center", "umap"] = "pca_center",
        **kwargs,
    ) -> "ControlVector":
        """
        Like ControlVector.train, but using an SAE. It's better! WIP.


        Args:
            model (PreTrainedModel | ControlModel): The model to train against.
            tokenizer (PreTrainedTokenizerBase): The tokenizer to tokenize the dataset.
            sae (saes.Sae): See the `saes` module for how to load this.
            dataset (list[DatasetEntry]): The dataset used for training.
            **kwargs: Additional keyword arguments.
                decode (bool, optional): Whether to decode the vector to make it immediately usable.
                    If not, keeps it as monosemantic SAE features for introspection, but you will need to decode it manually
                    to use it. Defaults to True.
                max_batch_size (int, optional): The maximum batch size for training.
                    Defaults to 32. Try reducing this if you're running out of memory.
                method (str, optional): The training method to use. Can be either
                    "pca_diff" or "pca_center". Defaults to "pca_center"! This is different
                    than ControlVector.train, which defaults to "pca_diff".

        Returns:
            ControlVector: The trained vector.
        """

        def transform_hiddens(hiddens: dict[int, np.ndarray]) -> dict[int, np.ndarray]:
            sae_hiddens = {}
            for k, v in tqdm.tqdm(hiddens.items(), desc="sae encoding"):
                sae_hiddens[k] = sae.layers[k].encode(v)
            return sae_hiddens

        with torch.inference_mode():
            dirs = read_representations(
                model,
                tokenizer,
                dataset,
                transform_hiddens=transform_hiddens,
                method=method,
                **kwargs,
            )

            final_dirs = {}
            if decode:
                for k, v in tqdm.tqdm(dirs.items(), desc="sae decoding"):
                    final_dirs[k] = sae.layers[k].decode(v)
            else:
                final_dirs = dirs

        return cls(model_type=model.config.model_type, directions=final_dirs)

    def export_gguf(self, path: os.PathLike[str] | str):
        """
        Export a trained ControlVector to a llama.cpp .gguf file.
        Note: This file can't be used with llama.cpp yet. WIP!

        ```python
        vector = ControlVector.train(...)
        vector.export_gguf("path/to/write/vector.gguf")
        ```
        ```
        """

        arch = "controlvector"
        writer = gguf.GGUFWriter(path, arch)
        writer.add_string(f"{arch}.model_hint", self.model_type)
        writer.add_uint32(f"{arch}.layer_count", len(self.directions))
        for layer in self.directions.keys():
            writer.add_tensor(f"direction.{layer}", self.directions[layer])
        writer.write_header_to_file()
        writer.write_kv_data_to_file()
        writer.write_tensors_to_file()
        writer.close()

    @classmethod
    def import_gguf(cls, path: os.PathLike[str] | str) -> "ControlVector":
        reader = gguf.GGUFReader(path)

        archf = reader.get_field("general.architecture")
        if not archf or not len(archf.parts):
            warnings.warn(".gguf file missing architecture field")
        else:
            arch = str(bytes(archf.parts[-1]), encoding="utf-8", errors="replace")
            if arch != "controlvector":
                warnings.warn(
                    f".gguf file with architecture {arch!r} does not appear to be a control vector!"
                )

        modelf = reader.get_field("controlvector.model_hint")
        if not modelf or not len(modelf.parts):
            raise ValueError(".gguf file missing controlvector.model_hint field")
        model_hint = str(bytes(modelf.parts[-1]), encoding="utf-8")

        directions = {}
        for tensor in reader.tensors:
            if not tensor.name.startswith("direction."):
                continue
            try:
                layer = int(tensor.name.split(".")[1])
            except (IndexError, ValueError):
                raise ValueError(
                    f".gguf file has invalid direction field name: {tensor.name}"
                )
            directions[layer] = tensor.data

        return cls(model_type=model_hint, directions=directions)

    def _helper_combine(
        self, other: "ControlVector", other_coeff: float
    ) -> "ControlVector":
        if self.model_type != other.model_type:
            warnings.warn(
                "Trying to add vectors with mismatched model_types together, this may produce unexpected results."
            )

        model_type = self.model_type
        directions: dict[int, np.ndarray] = {}
        for layer in self.directions:
            directions[layer] = self.directions[layer]
        for layer in other.directions:
            other_layer = other_coeff * other.directions[layer]
            if layer in directions:
                directions[layer] = directions[layer] + other_layer
            else:
                directions[layer] = other_layer
        return ControlVector(model_type=model_type, directions=directions)

    def __eq__(self, other: "ControlVector") -> bool:
        if self is other:
            return True

        if self.model_type != other.model_type:
            return False
        if self.directions.keys() != other.directions.keys():
            return False
        for k in self.directions.keys():
            if (self.directions[k] != other.directions[k]).any():
                return False
        return True

    def __add__(self, other: "ControlVector") -> "ControlVector":
        if not isinstance(other, ControlVector):
            raise TypeError(
                f"Unsupported operand type(s) for +: 'ControlVector' and '{type(other).__name__}'"
            )
        return self._helper_combine(other, 1)

    def __sub__(self, other: "ControlVector") -> "ControlVector":
        if not isinstance(other, ControlVector):
            raise TypeError(
                f"Unsupported operand type(s) for -: 'ControlVector' and '{type(other).__name__}'"
            )
        return self._helper_combine(other, -1)

    def __neg__(self) -> "ControlVector":
        directions: dict[int, np.ndarray] = {}
        for layer in self.directions:
            directions[layer] = -self.directions[layer]
        return ControlVector(model_type=self.model_type, directions=directions)

    def __mul__(self, other: int | float | np.number) -> "ControlVector":
        directions: dict[int, np.ndarray] = {}
        for layer in self.directions:
            directions[layer] = other * self.directions[layer]
        return ControlVector(model_type=self.model_type, directions=directions)

    def __rmul__(self, other: int | float | np.number) -> "ControlVector":
        return self.__mul__(other)

    def __truediv__(self, other: int | float | np.number) -> "ControlVector":
        return self.__mul__(1 / other)
    

def PCAWeighted(train, weights, device="cpu"):
    """
    https://stats.stackexchange.com/questions/113485/weighted-principal-components-analysis\
    """
    if weights is not None:

        weights_flat = weights.flatten()

        # Normalize weights to sum to 1
        weights_norm = weights_flat / weights_flat.sum()
    else:
        weights_norm = np.ones_like(train)
    
    # Weighted mean and centering
    weighted_mean = np.average(train, axis=0, weights=weights_flat)
    train = train - weighted_mean

    # Convert to torch tensor (move to GPU if available for speed)
    train_torch = torch.from_numpy(train).to(device, dtype=torch.float32)
    weights_norm_torch = torch.from_numpy(weights_norm).to(device, dtype=torch.float32)
    
    # Apply sqrt of weights
    train_weighted_torch = train_torch * torch.sqrt(weights_norm_torch).unsqueeze(-1)
    
    # Torch SVD (full_matrices=False for efficiency)
    U, S, Vt = torch.linalg.svd(train_weighted_torch, full_matrices=False)
    
    # First PC direction (move back to CPU/NumPy for compatibility)
    direction = Vt[0].cpu().numpy().astype(np.float32)
    return direction


class ComputeHiddens(typing.Protocol):
    def __call__(
        self,
        model: "PreTrainedModel | ControlModel",
        tokenizer: PreTrainedTokenizerBase,
        train_strs: list[str],
        hidden_layers: list[int],
        batch_size: int,
    ) -> dict[int, np.ndarray]: ...


def read_representations(
    model: "PreTrainedModel | ControlModel",
    tokenizer: PreTrainedTokenizerBase,
    inputs: list[DatasetEntry],
    hidden_layers: typing.Iterable[int] | None = None,
    batch_size: int = 32,
<<<<<<< HEAD
    method: typing.Literal["pca_diff", "pca_diff_weighted", "pca_center", "pca_center_weighted", "umap"] = "pca_diff",
=======
    method: typing.Literal["pca_diff", "pca_center", "umap"] = "pca_diff",
    compute_hiddens: ComputeHiddens | None = None,
>>>>>>> 0ba7196d
    transform_hiddens: (
        typing.Callable[[dict[int, np.ndarray]], dict[int, np.ndarray]] | None
    ) = None,
) -> dict[int, np.ndarray]:
    """
    Extract the representations based on the contrast dataset.
    """
    if not hidden_layers:
        hidden_layers = range(-1, -model.config.num_hidden_layers, -1)

    # normalize the layer indexes if they're negative
    n_layers = len(model_layer_list(model))
    hidden_layers = [i if i >= 0 else n_layers + i for i in hidden_layers]

    # the order is [positive, negative, positive, negative, ...]
    train_strs = [s for ex in inputs for s in (ex.positive, ex.negative)]

<<<<<<< HEAD
    layer_hiddens, logps = batched_get_hiddens(
        model, tokenizer, train_strs, hidden_layers, batch_size
    )
=======
    if compute_hiddens is None:
        layer_hiddens = batched_get_hiddens(
            model, tokenizer, train_strs, hidden_layers, batch_size
        )
    else:
        layer_hiddens = compute_hiddens(
            model=model,
            tokenizer=tokenizer,
            train_strs=train_strs,
            hidden_layers=hidden_layers,
            batch_size=batch_size,
        )
>>>>>>> 0ba7196d

    if transform_hiddens is not None:
        layer_hiddens = transform_hiddens(layer_hiddens)

    # get directions for each layer using PCA
    directions: dict[int, np.ndarray] = {}
    for layer in tqdm.tqdm(hidden_layers):
        h = layer_hiddens[layer]
        assert h.shape[0] == len(inputs) * 2

        if "pca_diff" in method:
            # run PCA on difference vectors between positive and negative examples
            train = h[::2] - h[1::2]
            weights = np.mean([logps[::2], logps[1::2]], 0)
        elif "pca_center" in method:
            # run PCA on per-pair center. removes the "absolute position" of each pair, focusing on relative positioning
            center = (h[::2] + h[1::2]) / 2
            train = h
            train[::2] -= center
            train[1::2] -= center 
            weights = logps
        elif method == "umap":
            # train = h[::2] - h[1::2]

            center = (h[::2] + h[1::2]) / 2
            train = h
            train[::2] -= center
            train[1::2] -= center 
        else:
            raise ValueError("unknown method " + method)

        if method != "umap":
            if "weighted" in method:
                # Experimental: Importance Sampling, weight by completion likelihood to get online hidden states (rather than offline policy rollouts that are less relevant to the model). See for example https://arxiv.org/abs/2410.04350 or https://www.research.ed.ac.uk/files/216243626/Importance_sampling_HANNA_DOA21122021_VOR_CC_BY.pdf
                directions[layer] = PCAWeighted(train, weights)
            else:
                # shape (1, n_features)
                pca_model = PCA(n_components=1, whiten=False).fit(train)
                # shape (n_features,)
                directions[layer] = pca_model.components_.astype(np.float32).squeeze(axis=0)

        else:
            # still experimental so don't want to add this as a real dependency yet
            import umap  # type: ignore

            umap_model = umap.UMAP(n_components=1, n_neighbors=150, metric='euclidean', init='pca', min_dist=1, densmap=False, spread=1.0)
            embedding = umap_model.fit_transform(train).astype(np.float32)
            
            # Normalize embedding to avoid extreme weights
            embedding_norm = embedding / (np.linalg.norm(embedding) + 1e-8)
            direction = np.sum(train * embedding_norm, axis=0) / (np.sum(embedding_norm) + 1e-8)
            directions[layer] = direction

        # make sure the direction has positive personas as +ve (otherwise flip)
        # calculate sign
        projected_hiddens = project_onto_direction(h, directions[layer])

        # order is [positive, negative, positive, negative, ...]
        positive_smaller_mean = np.mean(
            [
                projected_hiddens[i] < projected_hiddens[i + 1]
                for i in range(0, len(inputs) * 2, 2)
            ]
        )
        positive_larger_mean = np.mean(
            [
                projected_hiddens[i] > projected_hiddens[i + 1]
                for i in range(0, len(inputs) * 2, 2)
            ]
        )

        if positive_smaller_mean > positive_larger_mean:  # type: ignore
            directions[layer] *= -1

    return directions


def batched_get_hiddens(
    model,
    tokenizer,
    inputs: list[str],
    hidden_layers: list[int],
    batch_size: int,
) -> dict[int, np.ndarray]:
    """
    Using the given model and tokenizer, pass the inputs through the model and get the hidden
    states for each layer in `hidden_layers` for the last token.

    Returns a dictionary from `hidden_layers` layer id to an numpy array of shape `(n_inputs, hidden_dim)`
    """
    batched_inputs = [
        inputs[p : p + batch_size] for p in range(0, len(inputs), batch_size)
    ]
    hidden_states = {layer: [] for layer in hidden_layers}
    completion_lprob = []
    with torch.no_grad():
        for batch in tqdm.tqdm(batched_inputs):
            # get the last token, handling right padding if present
            encoded_batch = tokenizer(batch, padding=True, return_tensors="pt", padding_side="left")
            encoded_batch = encoded_batch.to(model.device)
            out = model(**encoded_batch, output_hidden_states=True)
            attention_mask = encoded_batch["attention_mask"]
            for i in range(len(batch)):
                last_non_padding_index = (
                    attention_mask[i].nonzero(as_tuple=True)[0][-1].item()
                )
                for layer in hidden_layers:
                    hidden_idx = layer + 1 if layer >= 0 else layer
                    hidden_state = (
                        out.hidden_states[hidden_idx][i][last_non_padding_index]
                        .cpu()
                        .float()
                        .numpy()
                    )
                    hidden_states[layer].append(hidden_state)

                lprobs = out.logits[i, :-1].log_softmax(-1)
                label_mask = attention_mask[i, 1:]
                labels = encoded_batch["input_ids"][i, 1:, None]
                lprobs_for_inputs = torch.gather(
                    input=lprobs, dim=-1, index=labels
                ).squeeze(-1)
                # adjust for length IPO style
                avg_logp_completion = (lprobs_for_inputs * label_mask).sum(-1) / label_mask.sum(-1)
                completion_lprob.append(avg_logp_completion.cpu().float().numpy())
            del out

    return {k: np.vstack(v) for k, v in hidden_states.items()}, np.vstack(completion_lprob)


def project_onto_direction(H, direction):
    """Project matrix H (n, d_1) onto direction vector (d_2,)"""
    mag = np.linalg.norm(direction)
    assert not np.isinf(mag)
    return (H @ direction) / mag<|MERGE_RESOLUTION|>--- conflicted
+++ resolved
@@ -293,12 +293,8 @@
     inputs: list[DatasetEntry],
     hidden_layers: typing.Iterable[int] | None = None,
     batch_size: int = 32,
-<<<<<<< HEAD
-    method: typing.Literal["pca_diff", "pca_diff_weighted", "pca_center", "pca_center_weighted", "umap"] = "pca_diff",
-=======
     method: typing.Literal["pca_diff", "pca_center", "umap"] = "pca_diff",
     compute_hiddens: ComputeHiddens | None = None,
->>>>>>> 0ba7196d
     transform_hiddens: (
         typing.Callable[[dict[int, np.ndarray]], dict[int, np.ndarray]] | None
     ) = None,
@@ -316,11 +312,6 @@
     # the order is [positive, negative, positive, negative, ...]
     train_strs = [s for ex in inputs for s in (ex.positive, ex.negative)]
 
-<<<<<<< HEAD
-    layer_hiddens, logps = batched_get_hiddens(
-        model, tokenizer, train_strs, hidden_layers, batch_size
-    )
-=======
     if compute_hiddens is None:
         layer_hiddens = batched_get_hiddens(
             model, tokenizer, train_strs, hidden_layers, batch_size
@@ -333,7 +324,6 @@
             hidden_layers=hidden_layers,
             batch_size=batch_size,
         )
->>>>>>> 0ba7196d
 
     if transform_hiddens is not None:
         layer_hiddens = transform_hiddens(layer_hiddens)
